<<<<<<< HEAD
# Multimodal Recommendation Engine for finding similar posts
Author: Klimushin Kirill Alexandrovich

<img>

# Motivation
Modern society is almost entirely encompassed by different social media and news platforms, which play an essential role in our day to day lifes. As the audience constantly grows and navigating content becomes more challenging, researchers propose new groundbreaking ideas for improving user experience.

# Introduction
In this document, we propose prototype of the social media post recommendation engine, which leverages information from multiple modalities to drive more correct predictions: image and text. 

# Scope
This document contains a low level overview of the system, including internal components and technical approaches, used during development, alongside with technology stack. 

# Architecture

<p align="center">
  <a><img src="https://github.com/LovePelmeni/DeepfakeStream/blob/main/docs/imgs/arch_diagram.png" style="width: 100%; height: 100%"></a>
</p>

# Data management and discovery
This section outlines key data modalities, fusion process and internal representation for intermediate flow inside the network. 

## Image Modality
Image modality represent either image or video file, used as a preview for post. 

## Text Modality
Main content of the post, including title, description, tags and references.

## Data Fusion
Fusion is one of the most crucial steps, as it fuses data in the way that harness power of both modalities, which leads to a more accurate predictions. We selected [Attention-based Fusion](""), which assigns unique weights to each modality vector and applies weighted sum to make a single fused embedding.

<attention mechanism image>

## Internal flow reprensentation
As an intermediate phase before fusion, we typically project multimodal data into K-dimensional embedding, after eliciting valuable data relationships them through [feature extraction encoders]("").

# Components
This section explain demarcation principles and responsibilies of individual system components.

# Encoding phase 
## Image Encoder
ResNet-101 network, pretrained on a custom image dataset for classifying N kinds of post categories. Last layer is replaced with the dense projection layer, which is used for dimensionality reduction to create a [standardized representation embedding]().

## Text Encoder
Module is responsible for analyzing semantic character of the post by its title and description. DistilBERT network, pretrained on a custom text dataset was used in conjunction with dense projection layer for projecting complex output into lower dimensional space to make it compatible for further fusion.

# Fusion phase
## Attention-based fuser

# Recommendation phase

## Recommender
Module is responsible for finding similar items by matching target embedding vector with ones, generated per item. Module uses cutting-edge Facebook's [FAISS]() library to provide an efficient and fast similarity search, while compromising accuracy.

# Train and Evaluation
This section encompasses training, validation and interpretation stages of the overall recommendation system. 

## Interpretability
The high level of complexity inhibit us to troubleshoot the entire system at ones. However project supports interpretation of individual components. Under `src/interpretation` folder you can find functionality for validating behaviour of [Image Embedding Generation Network](), [Text Embedding Generation Network](), [Fusion Layer]().

## Validation strategies
<description of the validation strategies, including sliced evaluation of individual components>

# Security and Privacy
<explain potential security concerns, that may arise>

## References

- [Towards Visualizing Multimodal networks by Paul Pu Liang, Yiwei Lyu, Gunjan Chhablani]("https://arxiv.org/pdf/2207.00056.pdf")
=======
# MultiEngine
Multimodal recommendation engine, which can parse handle information from text and image
modalities to navigate predictions
>>>>>>> 884b1d33
<|MERGE_RESOLUTION|>--- conflicted
+++ resolved
@@ -1,4 +1,3 @@
-<<<<<<< HEAD
 # Multimodal Recommendation Engine for finding similar posts
 Author: Klimushin Kirill Alexandrovich
 
@@ -68,9 +67,4 @@
 
 ## References
 
-- [Towards Visualizing Multimodal networks by Paul Pu Liang, Yiwei Lyu, Gunjan Chhablani]("https://arxiv.org/pdf/2207.00056.pdf")
-=======
-# MultiEngine
-Multimodal recommendation engine, which can parse handle information from text and image
-modalities to navigate predictions
->>>>>>> 884b1d33
+- [Towards Visualizing Multimodal networks by Paul Pu Liang, Yiwei Lyu, Gunjan Chhablani]("https://arxiv.org/pdf/2207.00056.pdf")
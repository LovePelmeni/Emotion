--- conflicted
+++ resolved
@@ -1,9 +1,4 @@
-<<<<<<< HEAD
 # Multimodal Recommendation Engine for finding similar posts
-=======
-# EmotionVIT mutlimodal network for refined Emotion Recognition
-
->>>>>>> 884b1d33
 Author: Klimushin Kirill Alexandrovich
 
 <img>
